<template>
<<<<<<< HEAD
=======
  <!-- <div class="home" v-scroll="scrollHigh"> -->
  <div class="home">
    <h1> Jesse profile</h1>
      <phone></phone>
  <map></map>

  </div>
>>>>>>> 1b115be9

</template>

<script>
<<<<<<< HEAD

=======
import phone from './components/phone' 
import map from './components/map' 
export default {
  name: 'jessehome',
  data() {
    return {
    }
  },
  components:{
    phone,
    map
  }
}
>>>>>>> 1b115be9
</script>

<!-- Add "scoped" attribute to limit CSS to this component only -->
<style scoped>

</style><|MERGE_RESOLUTION|>--- conflicted
+++ resolved
@@ -1,35 +1,10 @@
 <template>
-<<<<<<< HEAD
-=======
-  <!-- <div class="home" v-scroll="scrollHigh"> -->
-  <div class="home">
-    <h1> Jesse profile</h1>
-      <phone></phone>
-  <map></map>
 
-  </div>
->>>>>>> 1b115be9
 
 </template>
 
 <script>
-<<<<<<< HEAD
 
-=======
-import phone from './components/phone' 
-import map from './components/map' 
-export default {
-  name: 'jessehome',
-  data() {
-    return {
-    }
-  },
-  components:{
-    phone,
-    map
-  }
-}
->>>>>>> 1b115be9
 </script>
 
 <!-- Add "scoped" attribute to limit CSS to this component only -->
